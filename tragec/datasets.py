import random
import math
from copy import copy
from pathlib import Path
from typing import Union, List, Any, Dict, Tuple, Callable
from functools import partial

import lmdb
import bson
import numpy as np
import torch
from tape.datasets import pad_sequences, dataset_factory
from torch.utils.data import Dataset

from .registry import registry


class GeCDataset(Dataset):

    def item_length(self, index):
        return 0

    @staticmethod
    def collate_fn(batch: List[Tuple[np.ndarray, np.ndarray, np.ndarray]]) -> Dict[str, torch.Tensor]:
        pass


class LMDBDataset(Dataset):
    """Creates a dataset from an lmdb file.
    Args:
        data_file (Union[str, Path]): Path to lmdb file.
        in_memory (bool, optional): Whether to load the full dataset into memory.
            Default: False.
    """

    def __init__(self,
                 data_file: Union[str, Path],
                 decode_method: Callable = bson.decode,
                 buffers=True):
        data_file = Path(data_file)
        if not data_file.exists():
            raise FileNotFoundError(data_file)

        self._data_file = str(data_file)
        env = lmdb.open(self._data_file, max_readers=1, readonly=True,
                        lock=False, readahead=False, meminit=False)

        with env.begin(write=False) as txn:
            num_examples = env.stat()['entries']

        self._env = env
        self._num_examples = num_examples
        self.decode_method = decode_method
        self.buffers = buffers

    def __len__(self) -> int:
        return self._num_examples

    def __getitem__(self, index: Union[int, str]):
        with self._env.begin(write=False, buffers=self.buffers) as txn:
            try:
                item = self.decode_method(txn.get(str(index).encode()))
            except TypeError:
                print(index, self._env.path())
        return item

    def __getstate__(self):
        dict = self.__dict__.copy()
        del dict['_env']
        return dict

    def __setstate__(self, state):
        self.__dict__.update(state)
        self._env = lmdb.open(self._data_file, max_readers=1, readonly=True,
                              lock=False, readahead=False, meminit=False)


@registry.register_task('masked_recon_modeling')
class MaskedReconstructionDataset(GeCDataset):
    """Creates the Masked Reconstruction Modeling RefSeq Dataset

    Args:
        data_path (Union[str, Path]): Path to tragec data root.
        split (str): One of ['train', 'valid', 'holdout'], specifies which data file to load.
        in_memory (bool, optional): Whether to load the full dataset into memory.
            Default: False.
    """

    def __init__(self,
                 data_path: Union[str, Path],
                 split: str,
                 in_memory: bool = False,
                 seqvec_type: str = 'seqvec',
                 max_seq_len: int = 512,
<<<<<<< HEAD
                 percentmasked=.15):
=======
                 **kwargs):
>>>>>>> 6608d139
        super().__init__()
        if split not in ('train', 'valid', 'holdout'):
            raise ValueError(
                f"Unrecognized split: {split}. "
                f"Must be one of ['train', 'valid', 'holdout']")

        data_path = Path(data_path)
        data_file = f'refseq/maps{max_seq_len}/refseq_{split}.lmdb'
        refseq_file = f'refseq/refseq.lmdb'
        seqvec_file = f'seqvec/{seqvec_type}.lmdb'
        self.data = LMDBDataset(data_path / data_file, )
        self.refseq = LMDBDataset(data_path / refseq_file, )
        array_decode = partial(np.frombuffer, dtype=np.float32)
        self.seqvec = LMDBDataset(data_path / seqvec_file, decode_method=array_decode)
        self.percentmasked = percentmasked

    def __len__(self) -> int:
        return len(self.data)

    def __getitem__(self, index):
        item = self.data[index]
        refseq_id, locs = item['refseq'], item['indices']

        # Data includes forward and reverse strand indices, manage reverse strand properly
        if locs[1] > locs[0]:
            hashes, starts, stops, strands = zip(*self.refseq[refseq_id]['genes'][locs[0]:locs[1]])
        else:
            hashes, starts, stops, strands = zip(*self.refseq[refseq_id]['genes'][locs[1]:locs[0]][::-1])

        # TODO mask strands/lengths?
        lengths = np.array(stops, dtype=np.int16) - np.array(starts, dtype=np.int16)
        strands = np.array(strands, dtype=np.int8)

        # Strand +/- is arbitrary based on sequencing, only relative strand matters, randomize each time
        if np.random.random() > 0.5:
            strands *= -1

        gene_reps = np.vstack([np.frombuffer(self.seqvec[h], dtype=np.float32) for h in hashes])

        masked_reps, targets = self._apply_pseudobert_mask(gene_reps,self.percentmasked)

        input_mask = np.ones(len(masked_reps))

        return masked_reps, input_mask, targets, strands, lengths

    def item_length(self, index):
        item = self.data[index]
        refseq_id, locs = item['refseq'], item['indices']
        return locs[1] - locs[0]

    @staticmethod
    def collate_fn(batch: List[Tuple[np.ndarray, np.ndarray, np.ndarray, np.ndarray, np.ndarray]]) \
            -> Dict[str, torch.Tensor]:
        gene_reps, input_mask, targets, strands, lengths = tuple(zip(*batch))

        gene_reps = torch.from_numpy(pad_sequences(gene_reps, 0))
        input_mask = torch.from_numpy(pad_sequences(input_mask, 0))
        # ignores all-0 representations
        targets = torch.from_numpy(pad_sequences(targets, 0))
        # 1 = forward, -1 = reverse, 0 = pad
        strands = torch.from_numpy(pad_sequences(strands, 0))
        lengths = torch.from_numpy(pad_sequences(lengths, 0))

        return {'gene_reps': gene_reps,
                'input_mask': input_mask,
                'targets': targets,
                'strands': strands,
                'lengths': lengths}

    @staticmethod
    def _apply_pseudobert_mask(gene_reps: np.ndarray, percentmasked=.15) -> Tuple[np.ndarray, np.ndarray]:
        masked_gene_reps = copy(gene_reps)
        rep_size = len(gene_reps[0])
        gene_num = gene_reps.size(0)
        targets = np.zeros_like(masked_gene_reps)
        num_masked = percentmasked * gene_num
        num_masked = math.ceil(num_masked)
        num_unmasked = gene_num - num_masked
        masked_array = np.array([1] * num_masked + [0] * num_unmasked)
        np.random.shuffle(masked_array)
        for i, gene_rep in enumerate(gene_reps):
            # Tokens begin and end with start_token and stop_token, ignore these

            prob = random.random()
            #PercentMasked-A decimal less than 1 but greater than 0
            if masked_array[i] == 1:
                #prob /= percentmasked
                #I think I can just get rid of this line and the probability will remain random
                targets[i] = gene_rep

                if prob < 0.8:
                    # 80% random change to zero token
                    gene_rep = np.zeros(rep_size)
                elif prob < 0.9:
                    # 10% chance to change to random representation
                    gene_rep = np.random.normal(0, 1, rep_size)
                else:
                    # 10% chance to keep current representation
                    pass

                masked_gene_reps[i] = gene_rep

        return np.array(masked_gene_reps), targets


@registry.register_task('embed_gec')
class EmbedDataset(GeCDataset):
    # TODO: find out if this actually works or if I test it anywhere

    def __init__(self,
                 data_file: Union[str, Path],
                 in_memory: bool = False,
                 **kwargs):
        super().__init__()
        self.data = dataset_factory(data_file, in_memory=in_memory)

    def __len__(self) -> int:
        return len(self.data)

    def __getitem__(self, index: int):
        item = self.data[index]
        gene_reps = item['primary']
        input_mask = np.ones(len(gene_reps))
        return item['id'], gene_reps, input_mask

    def item_length(self, index):
        return len(self[index])

    @staticmethod
    def collate_fn(batch: List[Tuple[Any, ...]]) -> Dict[str, torch.Tensor]:
        ids, gene_reps, input_mask = zip(*batch)
        ids = list(ids)
        gene_reps = torch.from_numpy(pad_sequences(gene_reps))
        input_mask = torch.from_numpy(pad_sequences(input_mask))
        return {'ids': ids, 'gene_reps': gene_reps, 'input_mask': input_mask}  # type: ignore


@registry.register_task('classify_gec', num_labels=19)
class GeCClassificationDataset(Dataset):

    def __init__(self,
                 data_path: Union[str, Path],
                 split: str,
                 **kwargs):
        super().__init__()

        if split not in ('train', 'valid', 'holdout'):
            raise ValueError(
                f"Unrecognized split: {split}. "
                f"Must be one of ['train', 'valid', 'holdout']")

        data_path = Path(data_path)

        data_file = f'refseq/bmcs_{split}.lmdb'
        self.data = LMDBDataset(data_path / data_file, )

    def __len__(self) -> int:
        return len(self.data)

    def __getitem__(self, index: int):
        item = self.data[index]
        gene_reps = item['gene_reps']
        input_mask = np.ones_like(gene_reps)
        return gene_reps, input_mask, item['gec_type'], item['strands'], item['lengths']

    def collate_fn(batch: List[Tuple[np.ndarray, np.ndarray, np.ndarray, np.ndarray, np.ndarray]]) \
            -> Dict[str, torch.Tensor]:
        gene_reps, input_mask, targets, strands, lengths = tuple(zip(*batch))

        gene_reps = torch.from_numpy(pad_sequences(gene_reps, 0))
        input_mask = torch.from_numpy(pad_sequences(input_mask, 0))
        targets = torch.LongTensor(targets)
        strands = torch.from_numpy(pad_sequences(strands, 0))
        lengths = torch.from_numpy(pad_sequences(lengths, 0))

        return {'gene_reps': gene_reps,
                'targets': targets,
                'input_mask': input_mask,
                'strands': strands,
                'lengths': lengths}<|MERGE_RESOLUTION|>--- conflicted
+++ resolved
@@ -92,11 +92,8 @@
                  in_memory: bool = False,
                  seqvec_type: str = 'seqvec',
                  max_seq_len: int = 512,
-<<<<<<< HEAD
-                 percentmasked=.15):
-=======
+                 percentmasked=.15,
                  **kwargs):
->>>>>>> 6608d139
         super().__init__()
         if split not in ('train', 'valid', 'holdout'):
             raise ValueError(
@@ -170,12 +167,11 @@
     def _apply_pseudobert_mask(gene_reps: np.ndarray, percentmasked=.15) -> Tuple[np.ndarray, np.ndarray]:
         masked_gene_reps = copy(gene_reps)
         rep_size = len(gene_reps[0])
-        gene_num = gene_reps.size(0)
+        num_genes = gene_reps.size(0)
         targets = np.zeros_like(masked_gene_reps)
-        num_masked = percentmasked * gene_num
-        num_masked = math.ceil(num_masked)
-        num_unmasked = gene_num - num_masked
-        masked_array = np.array([1] * num_masked + [0] * num_unmasked)
+
+        num_masked = math.ceil(percentmasked * num_genes)
+        masked_array = np.array([1] * num_masked + [0] * (num_genes - num_masked)
         np.random.shuffle(masked_array)
         for i, gene_rep in enumerate(gene_reps):
             # Tokens begin and end with start_token and stop_token, ignore these
