--- conflicted
+++ resolved
@@ -259,11 +259,7 @@
     def __init__(self,
                  data_path: Union[str, Path],
                  split: str,
-<<<<<<< HEAD
                  *args, 
-=======
-                 *args,
->>>>>>> 12fa0a45
                  **kwargs):
         super().__init__()
 
