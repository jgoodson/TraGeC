--- conflicted
+++ resolved
@@ -128,21 +128,9 @@
                   data_dir: typing.Union[str, Path],
                   split: str,
                   tokenizer: str,
-<<<<<<< HEAD
-                  max_seq_len: int = None,
-                  percentmasked=None) -> GeCDataset:
-
-    task_spec = registry.get_task_spec(task)
-    if percentmasked is None:
-        return task_spec.dataset(data_dir, split, tokenizer, max_seq_len=max_seq_len)  # type: ignore
-    else:
-        return task_spec.dataset(data_dir, split, tokenizer, max_seq_len=max_seq_len, percentmasked=percentmasked)
-
-=======
                   **kwargs) -> GeCDataset:
     task_spec = registry.get_task_spec(task)
     return task_spec.dataset(data_dir, split, tokenizer, **kwargs)  # type: ignore
->>>>>>> 6608d139
 
 
 def setup_loader(dataset: GeCDataset,
